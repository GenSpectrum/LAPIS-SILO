--- conflicted
+++ resolved
@@ -24,19 +24,11 @@
 template <typename SymbolType>
 struct HasMutation : public Expression {
   private:
-<<<<<<< HEAD
    std::optional<std::string> sequence_name;
-   uint32_t position;
-
-  public:
-   explicit HasMutation(std::optional<std::string> sequence_name, uint32_t position);
-=======
-   std::optional<std::string> nuc_sequence_name;
    uint32_t position_idx;
 
   public:
-   explicit HasMutation(std::optional<std::string> nuc_sequence_name, uint32_t position_idx);
->>>>>>> 324e957b
+   explicit HasMutation(std::optional<std::string> sequence_name, uint32_t position_idx);
 
    std::string toString(const Database& database) const override;
 
