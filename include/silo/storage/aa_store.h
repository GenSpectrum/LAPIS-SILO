#ifndef SILO_AA_STORE_H
#define SILO_AA_STORE_H

#include <array>
#include <cstddef>
#include <cstdint>
#include <deque>
#include <optional>
#include <string>
#include <vector>

#include <spdlog/spdlog.h>
#include <boost/serialization/array.hpp>
#include <roaring/roaring.hh>

#include "silo/common/aa_symbol_map.h"
#include "silo/common/fasta_reader.h"
#include "silo/common/zstdfasta_reader.h"
#include "silo/roaring/roaring_serialize.h"
#include "silo/storage/serialize_optional.h"

namespace boost::serialization {
class access;
}  // namespace boost::serialization

namespace silo {
class ZstdFastaReader;
enum class AA_SYMBOL : char;

class AAPosition {
   friend class boost::serialization::access;

   template <class Archive>
   void serialize(Archive& archive, [[maybe_unused]] const uint32_t version) {
      // clang-format off
      archive & symbol_whose_bitmap_is_flipped;
      archive & bitmaps;
      // clang-format on
   }

<<<<<<< HEAD
   AAPosition() = default;

  public:
   explicit AAPosition(AA_SYMBOL symbol);
   explicit AAPosition(std::optional<AA_SYMBOL> symbol);

=======
  public:
>>>>>>> 42092583
   AASymbolMap<roaring::Roaring> bitmaps;
   std::optional<AA_SYMBOL> symbol_whose_bitmap_is_flipped = std::nullopt;

   void flipMostNumerousBitmap(uint32_t sequence_count);
};

class AAStorePartition {
   friend class boost::serialization::access;

  private:
   template <class Archive>
   void serialize(Archive& archive, [[maybe_unused]] const uint32_t version) {
      // clang-format off
      archive & sequence_count;
      archive & positions;
      archive & aa_symbol_x_bitmaps;
      // clang-format on
   }

   void fillIndexes(const std::vector<std::string>& sequences);

   void fillXBitmaps(const std::vector<std::string>& sequences);

  public:
   explicit AAStorePartition(const std::vector<AA_SYMBOL>& reference_sequence);

   const std::vector<AA_SYMBOL>& reference_sequence;
   std::vector<AAPosition> positions;
   std::vector<roaring::Roaring> aa_symbol_x_bitmaps;
   uint32_t sequence_count = 0;

   [[nodiscard]] size_t computeSize() const;

   [[nodiscard]] const roaring::Roaring* getBitmap(size_t position, AA_SYMBOL symbol) const;

   size_t fill(silo::ZstdFastaReader& input_file);

   void interpret(const std::vector<std::string>& aa_sequences);

   size_t runOptimize();

   size_t shrinkToFit();
};

class AAStore {
  public:
   std::vector<AA_SYMBOL> reference_sequence;
   std::deque<AAStorePartition> partitions;

   explicit AAStore(std::vector<AA_SYMBOL> reference_sequence);

   AAStorePartition& createPartition();
};

}  // namespace silo

#endif  // SILO_AA_STORE_H<|MERGE_RESOLUTION|>--- conflicted
+++ resolved
@@ -38,16 +38,12 @@
       // clang-format on
    }
 
-<<<<<<< HEAD
    AAPosition() = default;
 
   public:
    explicit AAPosition(AA_SYMBOL symbol);
    explicit AAPosition(std::optional<AA_SYMBOL> symbol);
 
-=======
-  public:
->>>>>>> 42092583
    AASymbolMap<roaring::Roaring> bitmaps;
    std::optional<AA_SYMBOL> symbol_whose_bitmap_is_flipped = std::nullopt;
 
