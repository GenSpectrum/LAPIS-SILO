--- conflicted
+++ resolved
@@ -37,18 +37,10 @@
     config-save` to recode an already-placed file.)
 
  1. Make sure that you have a folder
-<<<<<<< HEAD
-    `~/silo-benchmark-datasets/$BENCHMARK_DATASET_NAME` (where
-    `$BENCHMARK_DATASET_NAME` is the value of the
-    `BENCHMARK_DATASET_NAME` setting in [the config
-    file](evobench-run.ron) that you use), with these files (or symlinks to them):
-
-=======
     `~/silo-benchmark-datasets/$DATASET` (where `$DATASET` is the
     value of the `DATASET` setting in the `~/.evobench-run.ron` file
     that you use, with these files (or symlinks to them):
-    
->>>>>>> d39e8163
+
         database_config.yaml
         input_file.ndjson.zst
         preprocessing_config.yaml
