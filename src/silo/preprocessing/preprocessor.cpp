#include "silo/preprocessing/preprocessor.h"

#include <oneapi/tbb/blocked_range.h>
#include <oneapi/tbb/parallel_for.h>
#include <silo/zstdfasta/zstdfasta_table_reader.h>
#include <spdlog/spdlog.h>
#include <boost/algorithm/string/join.hpp>

#include "silo/common/block_timer.h"
#include "silo/common/fasta_reader.h"
#include "silo/database.h"
#include "silo/database_info.h"
#include "silo/preprocessing/metadata_info.h"
#include "silo/preprocessing/preprocessing_config.h"
#include "silo/preprocessing/preprocessing_database.h"
#include "silo/preprocessing/preprocessing_exception.h"
#include "silo/preprocessing/sequence_info.h"
#include "silo/storage/reference_genomes.h"
#include "silo/storage/unaligned_sequence_store.h"
#include "silo/zstdfasta/zstd_decompressor.h"
#include "silo/zstdfasta/zstdfasta_table.h"

namespace silo::preprocessing {

Preprocessor::Preprocessor(
   preprocessing::PreprocessingConfig preprocessing_config,
   config::DatabaseConfig database_config
)
    : preprocessing_config(std::move(preprocessing_config)),
      database_config(std::move(database_config)),
      preprocessing_db(
         this->preprocessing_config.getPreprocessingDatabaseLocation().value_or(":memory:")
      ) {}

Database Preprocessor::preprocess() {
   SPDLOG_INFO("preprocessing - reading reference genome");
   const auto reference_genomes =
      ReferenceGenomes::readFromFile(preprocessing_config.getReferenceGenomeFilename());

   SPDLOG_INFO("preprocessing - building alias key");
   const auto pango_lineage_definition_filename =
      preprocessing_config.getPangoLineageDefinitionFilename();
   PangoLineageAliasLookup alias_key;
   if (pango_lineage_definition_filename.has_value()) {
      alias_key = PangoLineageAliasLookup::readFromFile(pango_lineage_definition_filename.value());
   }

   const auto& ndjson_input_filename = preprocessing_config.getNdjsonInputFilename();
   if (ndjson_input_filename.has_value()) {
      SPDLOG_INFO("preprocessing - ndjson pipeline chosen");
      buildTablesFromNdjsonInput(ndjson_input_filename.value(), reference_genomes);
      buildPartitioningTable();
      createSequenceViews(reference_genomes);
   } else {
      SPDLOG_INFO("preprocessing - classic metadata file pipeline chosen");
      buildMetadataTableFromFile(preprocessing_config.getMetadataInputFilename());
      buildPartitioningTable();
      createPartitionedSequenceTables(reference_genomes);
   }
   SPDLOG_INFO("preprocessing - finished initial loading of data");

   const auto partition_descriptor = preprocessing_db.getPartitionDescriptor();

   std::string order_by_clause = database_config.schema.getStrictOrderByClause();
   SPDLOG_INFO("preprocessing - order by clause is {}", order_by_clause);

   SPDLOG_INFO("preprocessing - building database");

   return buildDatabase(
      partition_descriptor,
      reference_genomes,
      order_by_clause,
      alias_key,
      preprocessing_config.getIntermediateResultsDirectory()
   );
}

void Preprocessor::buildTablesFromNdjsonInput(
   const std::filesystem::path& file_name,
   const ReferenceGenomes& reference_genomes
) {
   if (!std::filesystem::exists(file_name)) {
      throw silo::preprocessing::PreprocessingException(
         fmt::format("The specified input file {} does not exist.", file_name.string())
      );
   }
   if (std::filesystem::is_empty(file_name)) {
      throw silo::preprocessing::PreprocessingException(
         fmt::format("The specified input file {} is empty.", file_name.string())
      );
   }

   SequenceInfo sequence_info(reference_genomes);
   sequence_info.validate(preprocessing_db.getConnection(), file_name);

   const auto metadata_info = MetadataInfo::validateFromNdjsonFile(file_name, database_config);

   PreprocessingDatabase::registerSequences(reference_genomes);

   (void)preprocessing_db.query(fmt::format(
      "CREATE OR REPLACE TABLE preprocessing_table AS SELECT {}, "
      "{} \n FROM '{}' WHERE metadata.{} is not null;",
      boost::join(metadata_info.getMetadataSelects(), ","),
      boost::join(sequence_info.getSequenceSelects(), ","),
      file_name.string(),
      database_config.schema.primary_key
   ));

   (void)preprocessing_db.query(fmt::format(
      "create or replace view metadata_table as\n"
      "select {}\n"
      "from preprocessing_table;",
      boost::join(metadata_info.getMetadataFields(), ",")
   ));
}

void Preprocessor::buildMetadataTableFromFile(const std::filesystem::path& metadata_filename) {
<<<<<<< HEAD
   SPDLOG_DEBUG("preprocessing - classic metadata file pipeline chosen");
   const MetadataInfo metadata_info =
=======
   const auto metadata_info =
>>>>>>> e48c2864
      MetadataInfo::validateFromMetadataFile(metadata_filename, database_config);

   (void)preprocessing_db.query(fmt::format(
      "create or replace table metadata_table as\n"
      "select {}\n"
      "from '{}';",
      boost::join(metadata_info.getMetadataSelects(), ","),
      metadata_filename.string()
   ));
}

void Preprocessor::buildPartitioningTable() {
   if (database_config.schema.partition_by.has_value()) {
      buildPartitioningTableByColumn(database_config.schema.partition_by.value());
   } else {
      buildEmptyPartitioning();
   }
}

void Preprocessor::buildPartitioningTableByColumn(const std::string& partition_by_field) {
   SPDLOG_INFO("preprocessing - calculating partitions");

   (void)preprocessing_db.query(fmt::format(
      R"-(
create
or replace table partition_keys as
select row_number() over () - 1 as id, partition_key, count
from (SELECT {} as partition_key, COUNT(*) as count
      FROM metadata_table
      GROUP BY partition_key
      ORDER BY partition_key);
)-",
      partition_by_field
   ));

   // create Recursive Hierarchical Partitioning By Partition Field
   (void)preprocessing_db.query(
      R"-(
create or replace table partitioning as
with recursive
          allowed_count(allowed_count) as (select sum(count) / 32 from partition_keys),
          grouped_partition_keys(from_id, to_id, count) as
              (select id, id, count
               from partition_keys
               where id = 0
               union all
               select case when l1.count <= allowed_count then l1.from_id else l2.id end,
                      l2.id,
                      case when l1.count <= allowed_count
                           then l1.count + l2.count
                           else l2.count end
               from grouped_partition_keys l1,
                    partition_keys l2,
                    allowed_count
where l1.to_id + 1 = l2.id)
select row_number() over () - 1 as partition_id, from_id, to_id, count
from (select from_id, max(to_id) as to_id, max(count) as count
      from grouped_partition_keys
      group by from_id)
)-"
   );

   (void)preprocessing_db.query(
      R"-(
create
or replace table partition_key_to_partition as
select partition_keys.partition_key as partition_key,
  partitioning.partition_id as partition_id
from partition_keys,
     partitioning
where partition_keys.id >= partitioning.from_id
  AND partition_keys.id <= partitioning.to_id;
)-"
   );

   (void)preprocessing_db.query(fmt::format(
      R"-(
create
or replace view partitioned_metadata as
select partitioning.partition_id as partition_id, metadata_table.*
from partition_keys,
     partitioning,
     metadata_table
where (metadata_table.{0} = partition_keys.partition_key or (metadata_table.{0} is null
and partition_keys.partition_key is null))
  AND partition_keys.id >= partitioning.from_id
  AND partition_keys.id <= partitioning.to_id;
)-",
      partition_by_field
   ));
}

void Preprocessor::buildEmptyPartitioning() {
   SPDLOG_INFO(
      "preprocessing - skip partition merging because no partition_by key was provided, instead "
      "putting all sequences into the same partition"
   );

   (void)preprocessing_db.query(
      R"-(
create or replace table partitioning as
select 0::bigint as partition_id, 0::bigint as from_id, 0::bigint as to_id, count(*) as count
from metadata_table;
)-"
   );

   (void)preprocessing_db.query(
      "create or replace table partition_key_to_partition as\n"
      "select 0::bigint as partition_key, 0::bigint as partition_id;"
   );

   (void)preprocessing_db.query(
      "create\n"
      "or replace view partitioned_metadata as\n"
      "select 0::bigint as partition_id, metadata_table.*\n"
      "from metadata_table;"
   );
}

void Preprocessor::createSequenceViews(const ReferenceGenomes& reference_genomes) {
   std::string order_by_select =
      ", " + database_config.schema.primary_key + " as " + database_config.schema.primary_key;
   if (database_config.schema.date_to_sort_by.has_value()) {
      order_by_select += ", " + database_config.schema.date_to_sort_by.value() + " as " +
                         database_config.schema.date_to_sort_by.value();
   }
   std::string partition_by_where;
   std::string partition_by_select;
   if (database_config.schema.partition_by.has_value()) {
      partition_by_select = "partition_key_to_partition.partition_id as partition_id";
      partition_by_where = fmt::format(
         "where (preprocessing_table.{0} = partition_key_to_partition.partition_key) or "
         "(preprocessing_table.{0} is null and "
         "partition_key_to_partition.partition_key is null)",
         database_config.schema.partition_by.value()
      );
   } else {
      partition_by_select = "0 as partition_id";
      partition_by_where = "";
   }

   for (const auto& [seq_name, _] : reference_genomes.raw_nucleotide_sequences) {
      (void)preprocessing_db.query(fmt::format(
         "create or replace view nuc_{0} as\n"
         "select {1} as key, nuc_{0} as sequence,"
         "{2}"
         "{3} \n"
         "from preprocessing_table, partition_key_to_partition "
         "{4};",
         seq_name,
         database_config.schema.primary_key,
         partition_by_select,
         order_by_select,
         partition_by_where
      ));
      (void)preprocessing_db.query(fmt::format(
         "create or replace view unaligned_nuc_{0} as\n"
         "select {1} as key, unaligned_nuc_{0} as sequence,"
         "{2}"
         "{3} \n"
         "from preprocessing_table, partition_key_to_partition "
         "{4};",
         seq_name,
         database_config.schema.primary_key,
         partition_by_select,
         order_by_select,
         partition_by_where
      ));
   }

   for (const auto& [seq_name, _] : reference_genomes.raw_aa_sequences) {
      (void)preprocessing_db.query(fmt::format(
         "create or replace view gene_{0} as\n"
         "select {1} as key, gene_{0} as sequence, "
         "{2}\n"
         "{3} \n"
         "from preprocessing_table, partition_key_to_partition "
         "{4};",
         seq_name,
         database_config.schema.primary_key,
         partition_by_select,
         order_by_select,
         partition_by_where
      ));
   }
}

void Preprocessor::createPartitionedSequenceTables(const ReferenceGenomes& reference_genomes) {
   for (const auto& [sequence_name, reference_sequence] :
        reference_genomes.raw_nucleotide_sequences) {
      createPartitionedTableForSequence(
         sequence_name,
         reference_sequence,
         preprocessing_config.getNucFilenameNoExtension(sequence_name)
            .replace_extension(silo::preprocessing::FASTA_EXTENSION),
         "nuc_"
      );
      createPartitionedTableForSequence(
         sequence_name,
         reference_sequence,
         preprocessing_config.getUnalignedNucFilenameNoExtension(sequence_name)
            .replace_extension(silo::preprocessing::FASTA_EXTENSION),
         "unaligned_nuc_"
      );
   }

   for (const auto& [sequence_name, reference_sequence] : reference_genomes.raw_aa_sequences) {
      createPartitionedTableForSequence(
         sequence_name,
         reference_sequence,
         preprocessing_config.getGeneFilenameNoExtension(sequence_name)
            .replace_extension(silo::preprocessing::FASTA_EXTENSION),
         "gene_"
      );
   }
}

void Preprocessor::createPartitionedTableForSequence(
   const std::string& sequence_name,
   const std::string& reference_sequence,
   const std::filesystem::path& filename,
   const std::string& table_prefix
) {
   std::string order_by_select = ", raw.key as " + database_config.schema.primary_key;
   if (database_config.schema.date_to_sort_by.has_value()) {
      order_by_select += ", partitioned_metadata." +
                         database_config.schema.date_to_sort_by.value() + " as " +
                         database_config.schema.date_to_sort_by.value();
   }

   const std::string raw_table_name = "raw_" + table_prefix + sequence_name;
   const std::string table_name = table_prefix + sequence_name;

   preprocessing_db.generateSequenceTableFromFasta(raw_table_name, reference_sequence, filename);

   (void)preprocessing_db.query(fmt::format(
      R"-(
         create or replace view {} as
         select key, sequence,
         partitioned_metadata.partition_id as partition_id
         {}
         from {} as raw right join partitioned_metadata
         on raw.key = partitioned_metadata.{};
      )-",
      table_name,
      order_by_select,
      raw_table_name,
      database_config.schema.primary_key
   ));
}

Database Preprocessor::buildDatabase(
   const preprocessing::Partitions& partition_descriptor,
   const ReferenceGenomes& reference_genomes,
   const std::string& order_by_clause,
   const silo::PangoLineageAliasLookup& alias_key,
   const std::filesystem::path& intermediate_results_directory
) {
   Database database;
   database.database_config = database_config;
   database.alias_key = alias_key;
   database.intermediate_results_directory = intermediate_results_directory;
   const DataVersion& data_version = DataVersion::mineDataVersion();
   SPDLOG_INFO("preprocessing - mining data data_version: {}", data_version.toString());
   database.setDataVersion(data_version);

   int64_t micros = 0;
   {
      const BlockTimer timer(micros);
      for (const auto& partition : partition_descriptor.getPartitions()) {
         database.partitions.emplace_back(partition.getPartitionChunks());
      }
      database.initializeColumns();
      database.initializeNucSequences(reference_genomes.nucleotide_sequences);
      database.initializeAASequences(reference_genomes.aa_sequences);

      SPDLOG_INFO("build - building metadata store");

      for (size_t partition_id = 0; partition_id < partition_descriptor.getPartitions().size();
           ++partition_id) {
         const auto& part = partition_descriptor.getPartitions()[partition_id];
         for (size_t chunk_index = 0; chunk_index < part.getPartitionChunks().size();
              ++chunk_index) {
            const uint32_t sequences_added = database.partitions[partition_id].columns.fill(
               preprocessing_db.getConnection(), partition_id, order_by_clause, database_config
            );
            database.partitions[partition_id].sequence_count += sequences_added;
         }
         SPDLOG_INFO("build - finished columns for partition {}", partition_id);
      }

      SPDLOG_INFO("build - building sequence stores");

      tbb::parallel_for(
         tbb::blocked_range<size_t>(0, partition_descriptor.getPartitions().size()),
         [&](const auto& local) {
            for (auto partition_index = local.begin(); partition_index != local.end();
                 ++partition_index) {
               const auto& part = partition_descriptor.getPartitions()[partition_index];
               for (size_t chunk_index = 0; chunk_index < part.getPartitionChunks().size();
                    ++chunk_index) {
                  for (const auto& [nuc_name, reference_sequence] :
                       reference_genomes.raw_nucleotide_sequences) {
                     SPDLOG_DEBUG(
                        "build - building sequence store for nucleotide sequence {} and partition "
                        "{}",
                        nuc_name,
                        partition_index
                     );

                     silo::ZstdFastaTableReader sequence_input(
                        preprocessing_db.getConnection(),
                        "nuc_" + nuc_name,
                        reference_sequence,
                        "sequence",
                        fmt::format("partition_id = {}", partition_index),
                        order_by_clause
                     );
                     database.partitions[partition_index].nuc_sequences.at(nuc_name).fill(
                        sequence_input
                     );

                     silo::ZstdFastaTableReader unaligned_sequence_input(
                        preprocessing_db.getConnection(),
                        "unaligned_nuc_" + nuc_name,
                        reference_sequence,
                        "sequence",
                        fmt::format("partition_id = {}", partition_index),
                        order_by_clause
                     );
                     database.partitions[partition_index].unaligned_nuc_sequences.at(nuc_name).fill(
                        unaligned_sequence_input
                     );
                  }
                  for (const auto& [aa_name, reference_sequence] :
                       reference_genomes.raw_aa_sequences) {
                     SPDLOG_DEBUG(
                        "build - building sequence store for amino acid sequence {} and partition "
                        "{}",
                        aa_name,
                        partition_index
                     );

                     silo::ZstdFastaTableReader sequence_input(
                        preprocessing_db.getConnection(),
                        "gene_" + aa_name,
                        reference_sequence,
                        "sequence",
                        fmt::format("partition_id = {}", partition_index),
                        order_by_clause
                     );
                     database.partitions[partition_index].aa_sequences.at(aa_name).fill(
                        sequence_input
                     );
                  }
               }
               database.partitions.at(partition_index).flipBitmaps();
               SPDLOG_INFO("build - finished sequences for partition {}", partition_index);
            }
         }
      );
      database.finalizeInsertionIndexes();
   }

   SPDLOG_INFO("Build took {} ms", micros);
   SPDLOG_INFO("database info: {}", database.getDatabaseInfo());

   database.validate();

   return database;
}

}  // namespace silo::preprocessing<|MERGE_RESOLUTION|>--- conflicted
+++ resolved
@@ -115,12 +115,7 @@
 }
 
 void Preprocessor::buildMetadataTableFromFile(const std::filesystem::path& metadata_filename) {
-<<<<<<< HEAD
-   SPDLOG_DEBUG("preprocessing - classic metadata file pipeline chosen");
    const MetadataInfo metadata_info =
-=======
-   const auto metadata_info =
->>>>>>> e48c2864
       MetadataInfo::validateFromMetadataFile(metadata_filename, database_config);
 
    (void)preprocessing_db.query(fmt::format(
