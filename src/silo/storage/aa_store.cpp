#include "silo/storage/aa_store.h"

#include <atomic>
#include <string>
#include <utility>
#include <vector>

#include <oneapi/tbb/blocked_range.h>
#include <oneapi/tbb/parallel_for.h>
#include <roaring/roaring.hh>

#include "silo/common/aa_symbols.h"
#include "silo/common/zstdfasta_reader.h"
#include "silo/preprocessing/preprocessing_exception.h"

<<<<<<< HEAD
silo::AAPosition::AAPosition(AA_SYMBOL symbol) {
   symbol_whose_bitmap_is_flipped = symbol;
}

silo::AAPosition::AAPosition(std::optional<AA_SYMBOL> symbol) {
   symbol_whose_bitmap_is_flipped = symbol;
}

silo::AAStorePartition::AAStorePartition(const std::vector<AA_SYMBOL>& reference_sequence)
    : reference_sequence(reference_sequence) {
   for (AA_SYMBOL symbol : reference_sequence) {
      positions.emplace_back(symbol);
=======
void silo::AAPosition::flipMostNumerousBitmap(uint32_t sequence_count) {
   std::optional<AA_SYMBOL> max_symbol = std::nullopt;
   uint32_t max_count = 0;

   for (const auto& symbol : AA_SYMBOLS) {
      roaring::Roaring bitmap = bitmaps.at(symbol);
      bitmap.runOptimize();
      const uint32_t count = bitmap.cardinality();
      if (count > max_count) {
         max_symbol = symbol;
         max_count = count;
      }
   }
   if (max_symbol.has_value()) {
      symbol_whose_bitmap_is_flipped = max_symbol;
      bitmaps[*max_symbol].flip(0, sequence_count);
>>>>>>> 42092583
   }
}

size_t silo::AAStorePartition::fill(silo::ZstdFastaReader& input_file) {
   static constexpr size_t BUFFER_SIZE = 1024;

   size_t read_sequences_count = 0;

   std::vector<std::string> sequence_buffer;

   std::optional<std::string> key;
   std::string sequence;
   while (true) {
      key = input_file.next(sequence);
      if (!key) {
         break;
      }
      sequence_buffer.push_back(std::move(sequence));
      if (sequence_buffer.size() >= BUFFER_SIZE) {
         interpret(sequence_buffer);
         sequence_buffer.clear();
      }

      ++read_sequences_count;
   }
   interpret(sequence_buffer);

   return read_sequences_count;
}

const roaring::Roaring* silo::AAStorePartition::getBitmap(size_t position, AA_SYMBOL symbol) const {
   return &positions[position].bitmaps.at(symbol);
}

void silo::AAStorePartition::fillIndexes(const std::vector<std::string>& sequences) {
   const size_t genome_length = positions.size();
   static constexpr int COUNT_SYMBOLS_PER_PROCESSOR = 64;
   tbb::parallel_for(
      tbb::blocked_range<size_t>(0, genome_length, genome_length / COUNT_SYMBOLS_PER_PROCESSOR),
      [&](const auto& local) {
         AASymbolMap<std::vector<uint32_t>> ids_per_symbol_for_current_position;
         for (size_t position = local.begin(); position != local.end(); ++position) {
            const size_t number_of_sequences = sequences.size();
            for (size_t sequence_id = 0; sequence_id < number_of_sequences; ++sequence_id) {
               const char character = sequences[sequence_id][position];
               const auto symbol = charToAASymbol(character);
               if (!symbol.has_value()) {
                  throw PreprocessingException(
                     "Found invalid symbol in Amino Acid sequence: " + std::to_string(character) +
                     "\nFull sequence: " + sequences[sequence_id]
                  );
               }
               if (symbol != AA_SYMBOL::X) {
                  ids_per_symbol_for_current_position[*symbol].push_back(
                     sequence_count + sequence_id
                  );
               }
            }
            for (const AA_SYMBOL symbol : AA_SYMBOLS) {
               if (!ids_per_symbol_for_current_position.at(symbol).empty()) {
                  positions[position].bitmaps[symbol].addMany(
                     ids_per_symbol_for_current_position.at(symbol).size(),
                     ids_per_symbol_for_current_position.at(symbol).data()
                  );
                  ids_per_symbol_for_current_position[symbol].clear();
               }
               if (symbol == positions[position].symbol_whose_bitmap_is_flipped) {
                  positions[position].bitmaps[symbol].flip(
                     sequence_count, sequence_count + number_of_sequences
                  );
               }
            }
         }
      }
   );
}

void silo::AAStorePartition::fillXBitmaps(const std::vector<std::string>& sequences) {
   const size_t genome_length = positions.size();

   aa_symbol_x_bitmaps.resize(sequence_count + sequences.size());

   tbb::parallel_for(tbb::blocked_range<size_t>(0, sequences.size()), [&](const auto& local) {
      std::vector<uint32_t> positions_with_aa_symbol_x;
      for (size_t sequence_id = local.begin(); sequence_id != local.end(); ++sequence_id) {
         for (size_t position = 0; position < genome_length; ++position) {
            const char character = sequences[sequence_id][position];
            // No need to check the cast because we call fillIndexes first
            const auto symbol = charToAASymbol(character);
            if (symbol == AA_SYMBOL::X) {
               positions_with_aa_symbol_x.push_back(position);
            }
         }
         if (!positions_with_aa_symbol_x.empty()) {
            aa_symbol_x_bitmaps[sequence_count + sequence_id].addMany(
               positions_with_aa_symbol_x.size(), positions_with_aa_symbol_x.data()
            );
            aa_symbol_x_bitmaps[sequence_count + sequence_id].runOptimize();
            positions_with_aa_symbol_x.clear();
         }
      }
   });
}

void silo::AAStorePartition::interpret(const std::vector<std::string>& sequences) {
   fillIndexes(sequences);
   fillXBitmaps(sequences);
   sequence_count += sequences.size();
}

size_t silo::AAStorePartition::computeSize() const {
   size_t result = 0;
   for (const auto& position : positions) {
      for (const AA_SYMBOL symbol : AA_SYMBOLS) {
         result += position.bitmaps.at(symbol).getSizeInBytes(false);
      }
   }
   return result;
}

size_t silo::AAStorePartition::runOptimize() {
   std::atomic<size_t> count_true = 0;
   tbb::parallel_for(tbb::blocked_range<size_t>(0U, positions.size()), [&](const auto& local) {
      for (auto position = local.begin(); position != local.end(); ++position) {
         for (const AA_SYMBOL symbol : AA_SYMBOLS) {
            if (positions[position].bitmaps[symbol].runOptimize()) {
               ++count_true;
            }
         }
      }
   });
   return count_true;
}

size_t silo::AAStorePartition::shrinkToFit() {
   std::atomic<size_t> saved = 0;
   tbb::parallel_for(tbb::blocked_range<size_t>(0U, positions.size()), [&](const auto& local) {
      size_t local_saved = 0;
      for (auto position = local.begin(); position != local.end(); ++position) {
         for (const AA_SYMBOL symbol : AA_SYMBOLS) {
            local_saved += positions[position].bitmaps[symbol].shrinkToFit();
         }
      }
      saved += local_saved;
   });
   return saved;
}

silo::AAStore::AAStore(std::vector<AA_SYMBOL> reference_sequence)
    : reference_sequence(std::move(reference_sequence)) {}

silo::AAStorePartition& silo::AAStore::createPartition() {
   return partitions.emplace_back(reference_sequence);
}<|MERGE_RESOLUTION|>--- conflicted
+++ resolved
@@ -13,7 +13,6 @@
 #include "silo/common/zstdfasta_reader.h"
 #include "silo/preprocessing/preprocessing_exception.h"
 
-<<<<<<< HEAD
 silo::AAPosition::AAPosition(AA_SYMBOL symbol) {
    symbol_whose_bitmap_is_flipped = symbol;
 }
@@ -22,11 +21,6 @@
    symbol_whose_bitmap_is_flipped = symbol;
 }
 
-silo::AAStorePartition::AAStorePartition(const std::vector<AA_SYMBOL>& reference_sequence)
-    : reference_sequence(reference_sequence) {
-   for (AA_SYMBOL symbol : reference_sequence) {
-      positions.emplace_back(symbol);
-=======
 void silo::AAPosition::flipMostNumerousBitmap(uint32_t sequence_count) {
    std::optional<AA_SYMBOL> max_symbol = std::nullopt;
    uint32_t max_count = 0;
@@ -43,7 +37,32 @@
    if (max_symbol.has_value()) {
       symbol_whose_bitmap_is_flipped = max_symbol;
       bitmaps[*max_symbol].flip(0, sequence_count);
->>>>>>> 42092583
+   }
+}
+
+silo::AAStorePartition::AAStorePartition(const std::vector<AA_SYMBOL>& reference_sequence)
+    : reference_sequence(reference_sequence) {
+   for (AA_SYMBOL symbol : reference_sequence) {
+      positions.emplace_back(symbol);
+   }
+}
+
+void silo::AAPosition::flipMostNumerousBitmap(uint32_t sequence_count) {
+   std::optional<AA_SYMBOL> max_symbol = std::nullopt;
+   uint32_t max_count = 0;
+
+   for (const auto& symbol : AA_SYMBOLS) {
+      roaring::Roaring bitmap = bitmaps.at(symbol);
+      bitmap.runOptimize();
+      const uint32_t count = bitmap.cardinality();
+      if (count > max_count) {
+         max_symbol = symbol;
+         max_count = count;
+      }
+   }
+   if (max_symbol.has_value()) {
+      symbol_whose_bitmap_is_flipped = max_symbol;
+      bitmaps[*max_symbol].flip(0, sequence_count);
    }
 }
 
