--- conflicted
+++ resolved
@@ -15,7 +15,6 @@
 #include "silo/common/zstdfasta_reader.h"
 #include "silo/preprocessing/preprocessing_exception.h"
 
-<<<<<<< HEAD
 silo::NucPosition::NucPosition(NUCLEOTIDE_SYMBOL symbol) {
    symbol_whose_bitmap_is_flipped = symbol;
 }
@@ -24,14 +23,6 @@
    symbol_whose_bitmap_is_flipped = symbol;
 }
 
-silo::SequenceStorePartition::SequenceStorePartition(
-   const std::vector<NUCLEOTIDE_SYMBOL>& reference_genome
-)
-    : reference_genome(reference_genome) {
-   for (NUCLEOTIDE_SYMBOL symbol : reference_genome) {
-      positions.emplace_back(symbol);
-   }
-=======
 void silo::NucPosition::flipMostNumerousBitmap(uint32_t sequence_count) {
    std::optional<NUCLEOTIDE_SYMBOL> max_symbol = std::nullopt;
    uint32_t max_count = 0;
@@ -51,18 +42,13 @@
    }
 }
 
-[[maybe_unused]] auto fmt::formatter<silo::SequenceStoreInfo>::format(
-   silo::SequenceStoreInfo sequence_store_info,
-   fmt::format_context& ctx
-) -> decltype(ctx.out()) {
-   return format_to(
-      ctx.out(),
-      "SequenceStoreInfo[sequence count: {}, size: {}, N bitmaps size: {}]",
-      sequence_store_info.sequence_count,
-      sequence_store_info.size,
-      silo::formatNumber(sequence_store_info.n_bitmaps_size)
-   );
->>>>>>> 42092583
+silo::SequenceStorePartition::SequenceStorePartition(
+   const std::vector<NUCLEOTIDE_SYMBOL>& reference_genome
+)
+    : reference_genome(reference_genome) {
+   for (NUCLEOTIDE_SYMBOL symbol : reference_genome) {
+      positions.emplace_back(symbol);
+   }
 }
 
 size_t silo::SequenceStorePartition::fill(silo::ZstdFastaReader& input_file) {
