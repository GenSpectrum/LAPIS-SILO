--- conflicted
+++ resolved
@@ -22,26 +22,18 @@
 
 namespace silo::query_engine::filter_expressions {
 
-<<<<<<< HEAD
 template <typename SymbolType>
-HasMutation<SymbolType>::HasMutation(std::optional<std::string> sequence_name, uint32_t position)
+HasMutation<SymbolType>::HasMutation(
+   std::optional<std::string> sequence_name,
+   uint32_t position_idx
+)
     : sequence_name(std::move(sequence_name)),
-      position(position) {}
+      position_idx(position_idx) {}
 
 template <typename SymbolType>
 std::string HasMutation<SymbolType>::toString(const silo::Database& /*database*/) const {
    const std::string sequence_name_prefix = sequence_name ? sequence_name.value() + ":" : "";
-   return sequence_name_prefix + std::to_string(position);
-=======
-HasMutation::HasMutation(std::optional<std::string> nuc_sequence_name, uint32_t position_idx)
-    : nuc_sequence_name(std::move(nuc_sequence_name)),
-      position_idx(position_idx) {}
-
-std::string HasMutation::toString(const silo::Database& /*database*/) const {
-   const std::string nuc_sequence_name_prefix =
-      nuc_sequence_name ? nuc_sequence_name.value() + ":" : "";
-   return nuc_sequence_name_prefix + std::to_string(position_idx);
->>>>>>> 324e957b
+   return sequence_name_prefix + std::to_string(position_idx);
 }
 
 template <typename SymbolType>
@@ -68,10 +60,9 @@
       )
    )
 
-<<<<<<< HEAD
    auto ref_symbol = database.getSequenceStores<SymbolType>()
                         .at(sequence_name_or_default)
-                        .reference_sequence.at(position);
+                        .reference_sequence.at(position_idx);
 
    std::vector<typename SymbolType::Symbol> symbols =
       std::vector(SymbolType::SYMBOLS.begin(), SymbolType::SYMBOLS.end());
@@ -83,31 +74,15 @@
       for (const auto symbol : SymbolType::AMBIGUITY_SYMBOLS.at(ref_symbol)) {
          symbols.erase(std::remove(symbols.begin(), symbols.end(), symbol), symbols.end());
       }
-=======
-   const Nucleotide::Symbol ref_symbol =
-      database.nuc_sequences.at(nuc_sequence_name_or_default).reference_sequence.at(position_idx);
-
-   if (mode == UPPER_BOUND) {
-      auto expression = std::make_unique<Negation>(std::make_unique<NucleotideSymbolEquals>(
-         nuc_sequence_name_or_default, position_idx, ref_symbol
-      ));
-      return expression->compile(database, database_partition, NONE);
->>>>>>> 324e957b
    }
    std::vector<std::unique_ptr<filter_expressions::Expression>> symbol_filters;
    std::transform(
       symbols.begin(),
       symbols.end(),
       std::back_inserter(symbol_filters),
-<<<<<<< HEAD
       [&](typename SymbolType::Symbol symbol) {
          return std::make_unique<SymbolEquals<SymbolType>>(
-            sequence_name_or_default, position, symbol
-=======
-      [&](Nucleotide::Symbol symbol) {
-         return std::make_unique<NucleotideSymbolEquals>(
-            nuc_sequence_name_or_default, position_idx, symbol
->>>>>>> 324e957b
+            sequence_name_or_default, position_idx, symbol
          );
       }
    );
@@ -129,13 +104,8 @@
    if (json.contains("sequenceName")) {
       nuc_sequence_name = json["sequenceName"].get<std::string>();
    }
-<<<<<<< HEAD
-   const uint32_t position = json["position"].get<uint32_t>() - 1;
-   filter = std::make_unique<HasMutation<SymbolType>>(nuc_sequence_name, position);
-=======
    const uint32_t position_idx = json["position"].get<uint32_t>() - 1;
-   filter = std::make_unique<HasMutation>(nuc_sequence_name, position_idx);
->>>>>>> 324e957b
+   filter = std::make_unique<HasMutation<SymbolType>>(nuc_sequence_name, position_idx);
 }
 
 template void from_json<Nucleotide>(
