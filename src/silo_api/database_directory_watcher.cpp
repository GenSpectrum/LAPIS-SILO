--- conflicted
+++ resolved
@@ -107,11 +107,7 @@
    auto most_recent_database_state = getMostRecentDataDirectory(path);
 
    if (most_recent_database_state == std::nullopt) {
-<<<<<<< HEAD
-      SPDLOG_INFO("No data found, place data in {} for ingestion", path.string());
-=======
       SPDLOG_INFO("No data found in {} for ingestion", path.string());
->>>>>>> 3d25c26f
       return;
    }
 
